import React, { useState, useCallback, useMemo, useRef } from 'react';
import { useController, useFormContext } from 'react-hook-form';
import type { UseControllerProps, FieldValues } from 'react-hook-form';
import { View, ScrollView } from 'react-native';
import { VStack } from '@/components/ui/vstack';
import { HStack } from '@/components/ui/hstack';
import { Text } from '@/components/ui/text';
import { Pressable } from '@/components/ui/pressable';
import { Icon } from '@/components/ui/icon';
import { Button } from '@/components/ui/button';
import { Badge } from '@/components/ui/badge';
import {
  FormControl,
  FormControlError,
  FormControlErrorText,
  FormControlHelper,
  FormControlHelperText,
} from '@/components/ui/form-control';
import BottomSheet, { BottomSheetView, BottomSheetBackdrop, BottomSheetFooter } from '@gorhom/bottom-sheet';
import { ChevronDownIcon, CheckIcon, XIcon } from 'lucide-react-native';
import { tva } from '@gluestack-ui/utils/nativewind-utils';

interface SelectOption {
  label: string;
  value: string;
}

interface FormSelectProps<TFieldValues extends FieldValues = FieldValues>
  extends Omit<UseControllerProps<TFieldValues>, 'control'> {
  label?: string;
  description?: string;
  placeholder?: string;
  options: SelectOption[];
  isDisabled?: boolean;
  size?: 'sm' | 'md' | 'lg' | 'xl';
  variant?: 'outline' | 'underlined' | 'rounded';
  control?: UseControllerProps<TFieldValues>['control'];
  className?: string;
  width?: number | string;
  multiple?: boolean;
  maxSelections?: number;
  searchable?: boolean;
}

// Styles matching the Input component
const selectInputStyle = tva({
  base: 'border-background-300 flex-row overflow-hidden content-center data-[hover=true]:border-outline-400 data-[focus=true]:border-primary-600 data-[focus=true]:hover:border-primary-600 data-[disabled=true]:opacity-40 data-[disabled=true]:hover:border-background-300 items-center',
  variants: {
    size: {
      xl: 'min-h-[56px]',
      lg: 'min-h-[48px]',
      md: 'min-h-[44px]',
      sm: 'min-h-[40px]',
    },
    variant: {
      underlined:
        'rounded-none border-b data-[invalid=true]:border-b-2 data-[invalid=true]:border-error-700',
      outline:
        'rounded-lg border-2 data-[invalid=true]:border-error-700',
      rounded:
        'rounded-xl border-2 data-[invalid=true]:border-error-700',
    },
  },
});

export function FormSelect<TFieldValues extends FieldValues = FieldValues>({
  name,
  control,
  rules,
  defaultValue,
  shouldUnregister,
  label,
  description,
  placeholder = 'Seleccionar opción',
  options,
  isDisabled = false,
  size = 'md',
  variant = 'outline',
  className,
  width,
  multiple = false,
  maxSelections,
}: FormSelectProps<TFieldValues>) {
  const formContext = useFormContext<TFieldValues>();
  const { field, fieldState } = useController({
    name,
    control: control || formContext.control,
    rules,
    defaultValue,
    shouldUnregister,
  });

  const bottomSheetRef = useRef<BottomSheet>(null);
  const [isOpen, setIsOpen] = useState(false);

  // Handle single or multiple values
  const selectedValues = useMemo(() => {
    if (!field.value) return [];
    if (multiple) {
      return Array.isArray(field.value) ? field.value : [];
    }
    return field.value ? [field.value] : [];
  }, [field.value, multiple]);

  const handleOptionToggle = useCallback((value: string) => {
    if (multiple) {
      const currentValues = Array.isArray(field.value) ? field.value : [];
      const isSelected = currentValues.includes(value);
      
      if (isSelected) {
        // Remove from selection
        field.onChange(currentValues.filter(v => v !== value));
      } else {
        // Add to selection if not at max
        if (!maxSelections || currentValues.length < maxSelections) {
          field.onChange([...currentValues, value]);
        }
      }
    } else {
      // Single selection
      field.onChange(value);
      handleClose();
    }
  }, [field, multiple, maxSelections]);

  const handleRemoveValue = useCallback((value: string, e: any) => {
    e.stopPropagation();
    if (multiple) {
      const currentValues = Array.isArray(field.value) ? field.value : [];
      field.onChange(currentValues.filter(v => v !== value));
    }
  }, [field, multiple]);

  const handleOpen = useCallback(() => {
    if (!isDisabled) {
      setIsOpen(true);
      bottomSheetRef.current?.expand();
    }
  }, [isDisabled]);

  const handleClose = useCallback(() => {
    setIsOpen(false);
    bottomSheetRef.current?.close();
  }, []);

  const handleClearAll = useCallback(() => {
    field.onChange(multiple ? [] : null);
  }, [field, multiple]);

  const renderDisplayValue = () => {
    if (selectedValues.length === 0) {
      return (
        <Text className="text-typography-500 flex-1 py-0 px-4">
          {placeholder}
        </Text>
      );
    }

    if (multiple) {
      return (
        <ScrollView 
          horizontal 
          showsHorizontalScrollIndicator={false}
          className="flex-1 px-2"
        >
          <HStack className="gap-2 items-center py-2">
            {selectedValues.map(value => {
              const option = options.find(opt => opt.value === value);
              if (!option) return null;
              return (
                <Badge 
                  key={value}
                  variant="solid" 
                  className="bg-primary-100 px-2 py-1"
                >
                  <HStack className="items-center gap-1">
                    <Text className="text-primary-700 text-sm">{option.label}</Text>
                    <Pressable onPress={(e) => handleRemoveValue(value, e)}>
                      <Icon as={XIcon} className="text-primary-600 w-3 h-3" />
                    </Pressable>
                  </HStack>
                </Badge>
              );
            })}
          </HStack>
        </ScrollView>
      );
    } else {
      const selectedOption = options.find(opt => opt.value === selectedValues[0]);
      return (
        <Text className="text-typography-900 flex-1 py-0 px-4">
          {selectedOption?.label}
        </Text>
      );
    }
  };

  const renderBottomSheetContent = () => {
    return (
      <BottomSheetView className="flex-1">
        <VStack className="px-4 pb-4">
          {/* Header */}
          <HStack className="justify-between items-center py-4 border-b border-gray-200">
            <Text className="text-lg font-semibold text-gray-900">
              {multiple ? 'Seleccionar opciones' : 'Seleccionar opción'}
            </Text>
            {multiple && selectedValues.length > 0 && (
              <Pressable onPress={handleClearAll}>
                <Text className="text-primary-600 text-sm font-medium">Limpiar</Text>
              </Pressable>
            )}
          </HStack>

          {/* Selection info for multiple */}
          {multiple && maxSelections && (
            <View className="py-3 px-2">
              <View className="bg-blue-50 rounded-md px-3 py-2">
                <Text className="text-sm text-blue-700">
                  {selectedValues.length} de {maxSelections} seleccionados
                </Text>
              </View>
            </View>
          )}

          {/* Options list */}
          <ScrollView className="flex-1" showsVerticalScrollIndicator={false}>
            <VStack className="py-2">
              {options.map((option) => {
                const isSelected = selectedValues.includes(option.value);
                const isDisabledOption = multiple && maxSelections && 
                  selectedValues.length >= maxSelections && !isSelected;

                return (
                  <Pressable
                    key={option.value}
                    onPress={() => handleOptionToggle(option.value)}
                    disabled={isDisabledOption}
                    className={`py-3 px-4 rounded-lg mb-1 ${
                      isSelected ? 'bg-primary-50 border border-primary-200' : 'bg-white'
                    } ${isDisabledOption ? 'opacity-40' : ''}`}
                  >
                    <HStack className="justify-between items-center">
                      <Text 
                        className={`flex-1 ${
                          isSelected ? 'text-primary-700 font-medium' : 'text-gray-900'
                        } ${isDisabledOption ? 'text-gray-400' : ''}`}
                      >
                        {option.label}
                      </Text>
                      {isSelected && (
                        <View className="w-5 h-5 rounded-full bg-primary-600 items-center justify-center">
                          <Icon as={CheckIcon} className="text-white w-3 h-3" />
                        </View>
                      )}
                    </HStack>
                  </Pressable>
                );
              })}
            </VStack>
          </ScrollView>
        </VStack>
      </BottomSheetView>
    );
  };

  const renderFooter = useCallback(
    (props: any) => {
      if (!multiple) return null;
      
      return (
        <BottomSheetFooter {...props}>
          <View className="px-4 py-3 bg-white border-t border-gray-200">
            <HStack className="gap-3">
              <Button 
                variant="outline" 
                className="flex-1"
                onPress={handleClose}
              >
                <Text>Cancelar</Text>
              </Button>
              <Button 
                variant="solid"
                className="flex-1"
                onPress={handleClose}
              >
                <Text>Aplicar ({selectedValues.length})</Text>
              </Button>
            </HStack>
          </View>
        </BottomSheetFooter>
      );
    },
    [multiple, selectedValues.length, handleClose]
  );

  return (
    <>
      <FormControl 
        isInvalid={!!fieldState.error} 
        isDisabled={isDisabled} 
        className={className} 
        style={width ? { width } : undefined}
      >
        <VStack className="gap-2">
          {label && (
            <Text className="text-sm font-medium text-typography-900">
              {label}
            </Text>
          )}

          {description && (
            <FormControlHelper>
              <FormControlHelperText>{description}</FormControlHelperText>
            </FormControlHelper>
          )}

<<<<<<< HEAD
          {/* Selector Button */}
          <Pressable onPress={() => setShowOptions(true)} disabled={isDisabled}>
            <View className="border h-9 border-gray-300">
              <View className="px-3 py-2 justify-center">
                {getDisplayValue()}
=======
          {/* Input-style selector */}
          <Pressable onPress={handleOpen} disabled={isDisabled}>
            <View 
              className={selectInputStyle({ variant, size })}
              data-invalid={!!fieldState.error}
              data-disabled={isDisabled}
            >
              {renderDisplayValue()}
              <View className="pr-4">
                <Icon as={ChevronDownIcon} className="text-typography-400 w-5 h-5" />
>>>>>>> 7d591bd9
              </View>
            </View>
          </Pressable>

          {fieldState.error && (
            <FormControlError>
              <FormControlErrorText>{fieldState.error.message}</FormControlErrorText>
            </FormControlError>
          )}
        </VStack>
      </FormControl>

<<<<<<< HEAD
      {/* Options Actionsheet */}
      <Actionsheet isOpen={showOptions} onClose={() => setShowOptions(false)}>
        <ActionsheetBackdrop />
        <ActionsheetContent className="pb-6">
          <ActionsheetDragIndicatorWrapper>
            <ActionsheetDragIndicator />
          </ActionsheetDragIndicatorWrapper>

          <VStack className="w-full">
            {options.map((option) => (
              <ActionsheetItem
                key={option.value}
                onPress={() => handleOptionSelect(option.value)}
                className="w-full"
              >
                <HStack className="justify-between items-center flex-1 py-2">
                  <ActionsheetItemText className="flex-1">{option.label}</ActionsheetItemText>
                  {field.value === option.value && (
                    <Icon as={CheckIcon} className="text-blue-500 w-5 h-5 ml-2" />
                  )}
                </HStack>
              </ActionsheetItem>
            ))}
          </VStack>
        </ActionsheetContent>
      </Actionsheet>
=======
      {/* Bottom Sheet */}
      <BottomSheet
        ref={bottomSheetRef}
        index={-1}
        snapPoints={['50%', '75%']}
        enablePanDownToClose
        onClose={handleClose}
        backdropComponent={(props) => (
          <BottomSheetBackdrop
            {...props}
            disappearsOnIndex={-1}
            appearsOnIndex={0}
            opacity={0.5}
            pressBehavior="close"
          />
        )}
        footerComponent={renderFooter}
        style={{
          shadowColor: '#000',
          shadowOffset: { width: 0, height: -3 },
          shadowOpacity: 0.1,
          shadowRadius: 4,
          elevation: 10,
        }}
      >
        {renderBottomSheetContent()}
      </BottomSheet>
>>>>>>> 7d591bd9
    </>
  );
}<|MERGE_RESOLUTION|>--- conflicted
+++ resolved
@@ -314,13 +314,6 @@
             </FormControlHelper>
           )}
 
-<<<<<<< HEAD
-          {/* Selector Button */}
-          <Pressable onPress={() => setShowOptions(true)} disabled={isDisabled}>
-            <View className="border h-9 border-gray-300">
-              <View className="px-3 py-2 justify-center">
-                {getDisplayValue()}
-=======
           {/* Input-style selector */}
           <Pressable onPress={handleOpen} disabled={isDisabled}>
             <View 
@@ -331,7 +324,6 @@
               {renderDisplayValue()}
               <View className="pr-4">
                 <Icon as={ChevronDownIcon} className="text-typography-400 w-5 h-5" />
->>>>>>> 7d591bd9
               </View>
             </View>
           </Pressable>
@@ -344,34 +336,6 @@
         </VStack>
       </FormControl>
 
-<<<<<<< HEAD
-      {/* Options Actionsheet */}
-      <Actionsheet isOpen={showOptions} onClose={() => setShowOptions(false)}>
-        <ActionsheetBackdrop />
-        <ActionsheetContent className="pb-6">
-          <ActionsheetDragIndicatorWrapper>
-            <ActionsheetDragIndicator />
-          </ActionsheetDragIndicatorWrapper>
-
-          <VStack className="w-full">
-            {options.map((option) => (
-              <ActionsheetItem
-                key={option.value}
-                onPress={() => handleOptionSelect(option.value)}
-                className="w-full"
-              >
-                <HStack className="justify-between items-center flex-1 py-2">
-                  <ActionsheetItemText className="flex-1">{option.label}</ActionsheetItemText>
-                  {field.value === option.value && (
-                    <Icon as={CheckIcon} className="text-blue-500 w-5 h-5 ml-2" />
-                  )}
-                </HStack>
-              </ActionsheetItem>
-            ))}
-          </VStack>
-        </ActionsheetContent>
-      </Actionsheet>
-=======
       {/* Bottom Sheet */}
       <BottomSheet
         ref={bottomSheetRef}
@@ -399,7 +363,6 @@
       >
         {renderBottomSheetContent()}
       </BottomSheet>
->>>>>>> 7d591bd9
     </>
   );
 }